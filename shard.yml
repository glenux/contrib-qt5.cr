name: qt5
version: 0.1.0
description: Qt5 bindings for Crystal

authors:
  - Stefan Merettig <stefan-merettig@nuriaproject.org>

crystal: 0.23.1

dependencies:
  bindgen:
    github: Papierkorb/bindgen
    branch: master

scripts:
<<<<<<< HEAD
  postinstall: (cd ext && make)
=======
  postinstall: crystal deps build && ext/try_build.sh
>>>>>>> f5c3b8c8

license: MPL-2<|MERGE_RESOLUTION|>--- conflicted
+++ resolved
@@ -13,10 +13,6 @@
     branch: master
 
 scripts:
-<<<<<<< HEAD
-  postinstall: (cd ext && make)
-=======
   postinstall: crystal deps build && ext/try_build.sh
->>>>>>> f5c3b8c8
 
 license: MPL-2